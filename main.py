--- conflicted
+++ resolved
@@ -4,20 +4,7 @@
 import argparse
 
 import torch
-<<<<<<< HEAD
-import numpy as np
-
-import torch
-
-from transformers import (
-    DistilBertForMaskedLM,
-    DistilBertConfig,
-    PreTrainedTokenizerFast,
-)
-=======
-
-from transformers import BertConfig, AutoModelForMaskedLM
->>>>>>> b57952d8
+from transformers import BertConfig, AutoModelForMaskedLM, PreTrainedTokenizerFast
 
 from huggingface_hub import login
 import wandb
@@ -42,6 +29,7 @@
 
 
 HUGGINGFACE_TOKEN = "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"
+TINYBERT_CONFIG = "huawei-noah/TinyBERT_General_4L_312D"
 
 UNK_TOKEN = "[UNK]"
 SPL_TOKENS = ["[PAD]", "[CLS]", "[SEP]", "[MASK]"] + [UNK_TOKEN]
@@ -100,7 +88,7 @@
                         ALL_RESULTS_FOLDER,
                         f"{language}_{tokenizer_name}_vs{vocab_size}_ts{processed_training_size}",
                     )
-<<<<<<< HEAD
+
                     os.makedirs(model_results_folder, exist_ok=True)
 
                     if mode == "train":
@@ -123,12 +111,14 @@
                         tokenized_dataset = tokenize_dataset(
                             dataset, tokenizer, MAX_LENGTH
                         )
-
-                configuration = DistilBertConfig(vocab_size=vocab_size)
-                model = DistilBertForMaskedLM(configuration)
+                
+                config = BertConfig.from_pretrained(
+                        TINYBERT_CONFIG, vocab_size=vocab_size
+                    )
+                model = AutoModelForMaskedLM.from_config(config)
 
                 max_steps = (
-                    int(training_size / args.batch_size / 8) * args.epochs
+                    int(processed_training_size / args.batch_size / 8) * args.epochs
                 )
                 print(f"Max steps: {max_steps}")
                 trainer = create_mlm_trainer(
@@ -185,55 +175,7 @@
                 
                 
 
-            # return
-=======
-                    os.makedirs(results_folder, exist_ok=True)
-
-                    dataset = get_oscar_dataset(language, training_size)
-                    save_stats_dataset(dataset, results_folder)
-
-                    print("=" * 50)
-                    print(f"Start Training with configuration:")
-                    print(f"Language: {language}")
-                    print(f"Tokenizer Type: {tokenizer_name}")
-                    print(f"Vocabulary Size: {vocab_size}")
-                    print(f"Training Size: {training_size}")
-                    print("=" * 50)
-
-                    tokenizer = train_tokenizer(
-                        dataset,
-                        tokenizer_name,
-                        vocab_size,
-                        UNK_TOKEN,
-                        SPL_TOKENS,
-                        tokenizer_file,
-                    )
-                    tokenized_dataset = tokenize_dataset(dataset, tokenizer, MAX_LENGTH)
-
-                    config = BertConfig.from_pretrained(
-                        "huawei-noah/TinyBERT_General_4L_312D", vocab_size=vocab_size
-                    )
-                    model = AutoModelForMaskedLM.from_config(config)
-
-                    max_steps = int(training_size / args.batch_size / 8) * args.epochs
-                    print(f"Max steps: {max_steps}")
-                    trainer = create_mlm_trainer(
-                        tokenizer,
-                        model,
-                        tokenized_dataset,
-                        model_folder,
-                        args.batch_size,
-                        args.learning_rate,
-                        args.wandb_run_name,
-                        args.epochs,
-                        max_steps,
-                    )
-                    torch.cuda.empty_cache()
-                    trainer.train()
-                    save_num_params(model, results_folder)
-
-                return
->>>>>>> b57952d8
+              return
 
 
 if __name__ == "__main__":
