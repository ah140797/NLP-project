"""Main python file to run the pipeline"""

import os
import argparse

import torch
from torch import nn
from transformers import BertConfig, AutoModelForMaskedLM, PreTrainedTokenizerFast

from huggingface_hub import login
import wandb

from src.utils import (
    get_oscar_dataset,
    preprocess_dataset,
    save_stats_dataset,
    save_num_params,
    get_available_device,
    load_model_from_checkpoint,
)

from src.tokenization import train_tokenizer, tokenize_dataset

from src.training import add_arguments, create_mlm_trainer

from src.eval import eval_bpc_ppl

import warnings

warnings.filterwarnings("ignore", category=FutureWarning)


HUGGINGFACE_TOKEN = "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"
TINYBERT_CONFIG = "huawei-noah/TinyBERT_General_4L_312D"

UNK_TOKEN = "[UNK]"
SPL_TOKENS = ["[PAD]", "[CLS]", "[SEP]", "[MASK]"] + [UNK_TOKEN]
MAX_LENGTH = 512

ALL_MODELS_FOLDER = "models"
ALL_TOKENIZERS_FOLDER = "tokenizers"
ALL_RESULTS_FOLDER = "results"


def main(args):
    device, n_gpu = get_available_device()
    print(f"Using device: {device}\nWith {n_gpu} GPUs")

    login(HUGGINGFACE_TOKEN)
    wandb.login()
    os.environ["WANDB_LOG_MODEL"] = "checkpoint"

    dataset_size = args.dataset_size

    for language in args.languages:
        dataset_results_folder = os.path.join(
            ALL_RESULTS_FOLDER,
            f"dataset_stats_{language}",
        )
        os.makedirs(dataset_results_folder, exist_ok=True)

        dataset = get_oscar_dataset(language, dataset_size)

        processed_dataset, processed_dataset_size = preprocess_dataset(
            dataset, language
        )

        save_stats_dataset(processed_dataset, dataset_results_folder, language)

        for mode in args.modes:
            for tokenizer_name in args.tokenizer_types:
                for vocab_size in args.vocab_sizes:

                    tokenizer_file = os.path.join(
                        ALL_TOKENIZERS_FOLDER,
                        f"tokenizer_{language}_{tokenizer_name}_vs{vocab_size}_ts{processed_dataset_size}.json",
                    )

                    model_folder = os.path.join(
                        ALL_MODELS_FOLDER,
                        f"model_{language}_{tokenizer_name}_vs{vocab_size}_ts{processed_dataset_size}",
                    )

                    model_results_folder = os.path.join(
                        ALL_RESULTS_FOLDER,
<<<<<<< HEAD
                        f"{language}_{tokenizer_name}_vs{vocab_size}_ts{processed_dataset_size}",
=======
                        f"{language}_{tokenizer_name}_vs{vocab_size}_ts{training_size}",
                    )
                    os.makedirs(results_folder, exist_ok=True)

                    dataset = get_oscar_dataset(language, training_size)
                    save_stats_dataset(dataset, results_folder)

                    print("=" * 50)
                    print(f"Start Training with configuration:")
                    print(f"Language: {language}")
                    print(f"Tokenizer Type: {tokenizer_name}")
                    print(f"Vocabulary Size: {vocab_size}")
                    print(f"Training Size: {training_size}")
                    print("=" * 50)

                    tokenizer = train_tokenizer(
                        dataset,
                        tokenizer_name,
                        vocab_size,
                        UNK_TOKEN,
                        SPL_TOKENS,
                        tokenizer_file,
                    )
                    tokenized_dataset = tokenize_dataset(dataset, tokenizer, MAX_LENGTH)

                    config = BertConfig.from_pretrained(
                        "huawei-noah/TinyBERT_General_4L_312D", vocab_size=vocab_size
                    )
                    model = AutoModelForMaskedLM.from_config(config)

                    max_steps = int(training_size / args.batch_size) * args.epochs
                    print(f"Max steps: {max_steps}")
                    trainer = create_mlm_trainer(
                        tokenizer,
                        model,
                        tokenized_dataset,
                        model_folder,
                        args.batch_size,
                        args.learning_rate,
                        args.wandb_run_name,
                        args.epochs,
                        max_steps,
>>>>>>> eda729dc
                    )

                    os.makedirs(model_results_folder, exist_ok=True)

                    if mode == "train":
                        print("=" * 50)
                        print(f"Start Training with configuration:")
                        print(f"Language: {language}")
                        print(f"Tokenizer Type: {tokenizer_name}")
                        print(f"Vocabulary Size: {vocab_size}")
                        print(f"Dataset Size (Processed): {processed_dataset_size}")
                        print("=" * 50)

                        tokenizer = train_tokenizer(
                            processed_dataset,
                            tokenizer_name,
                            vocab_size,
                            UNK_TOKEN,
                            SPL_TOKENS,
                            tokenizer_file,
                        )
                        tokenized_dataset = tokenize_dataset(
                            processed_dataset, tokenizer, MAX_LENGTH
                        )

                        config = BertConfig.from_pretrained(
                            TINYBERT_CONFIG, vocab_size=vocab_size
                        )
                        model = AutoModelForMaskedLM.from_config(config)
                        # if n_gpu > 1:
                        #    model = nn.DataParallel(model) # did not work

                        max_steps = (
                            int(processed_dataset_size / args.batch_size) * args.epochs
                        )
                        print(f"Max steps: {max_steps}")
                        trainer = create_mlm_trainer(
                            tokenizer,
                            model,
                            tokenized_dataset,
                            model_folder,
                            args.batch_size,
                            args.learning_rate,
                            args.wandb_run_name,
                            args.epochs,
                            max_steps,
                        )
                        torch.cuda.empty_cache()
                        trainer.train()
                        save_num_params(model, model_results_folder)

                    elif mode == "eval":
                        print("=" * 50)
                        print(f"Start Evaluation with configuration:")
                        print(f"Language: {language}")
                        print(f"Tokenizer Type: {tokenizer_name}")
                        print(f"Vocabulary Size: {vocab_size}")
                        print(f"Dataset Size (Processed): {processed_dataset_size}")
                        print("=" * 50)

                        checkpoint_dir = load_model_from_checkpoint(model_folder)

                        model = AutoModelForMaskedLM.from_pretrained(checkpoint_dir)

                        tokenizer = PreTrainedTokenizerFast.from_pretrained(
                            checkpoint_dir
                        )
                        model.eval()

                        bpc = eval_bpc_ppl(
                            model,
                            tokenizer,
                            processed_dataset,
                            processed_dataset_size,
                            model_results_folder,
                        )

    return


if __name__ == "__main__":
    parser = argparse.ArgumentParser()
    add_arguments(parser)
    args = parser.parse_args()

    print("Arguments passed to the script:")
    for arg, value in vars(args).items():
        print(f"{arg}: {value}")

    main(args)<|MERGE_RESOLUTION|>--- conflicted
+++ resolved
@@ -83,52 +83,8 @@
 
                     model_results_folder = os.path.join(
                         ALL_RESULTS_FOLDER,
-<<<<<<< HEAD
                         f"{language}_{tokenizer_name}_vs{vocab_size}_ts{processed_dataset_size}",
-=======
-                        f"{language}_{tokenizer_name}_vs{vocab_size}_ts{training_size}",
-                    )
-                    os.makedirs(results_folder, exist_ok=True)
-
-                    dataset = get_oscar_dataset(language, training_size)
-                    save_stats_dataset(dataset, results_folder)
-
-                    print("=" * 50)
-                    print(f"Start Training with configuration:")
-                    print(f"Language: {language}")
-                    print(f"Tokenizer Type: {tokenizer_name}")
-                    print(f"Vocabulary Size: {vocab_size}")
-                    print(f"Training Size: {training_size}")
-                    print("=" * 50)
-
-                    tokenizer = train_tokenizer(
-                        dataset,
-                        tokenizer_name,
-                        vocab_size,
-                        UNK_TOKEN,
-                        SPL_TOKENS,
-                        tokenizer_file,
-                    )
-                    tokenized_dataset = tokenize_dataset(dataset, tokenizer, MAX_LENGTH)
-
-                    config = BertConfig.from_pretrained(
-                        "huawei-noah/TinyBERT_General_4L_312D", vocab_size=vocab_size
-                    )
-                    model = AutoModelForMaskedLM.from_config(config)
-
-                    max_steps = int(training_size / args.batch_size) * args.epochs
-                    print(f"Max steps: {max_steps}")
-                    trainer = create_mlm_trainer(
-                        tokenizer,
-                        model,
-                        tokenized_dataset,
-                        model_folder,
-                        args.batch_size,
-                        args.learning_rate,
-                        args.wandb_run_name,
-                        args.epochs,
-                        max_steps,
->>>>>>> eda729dc
+                        
                     )
 
                     os.makedirs(model_results_folder, exist_ok=True)
